--- conflicted
+++ resolved
@@ -1,11 +1,6 @@
 [package]
-<<<<<<< HEAD
-name = "metaboss-lib"
-version = "0.0.0"
-=======
 name = "metaboss_lib"
 version = "0.0.1"
->>>>>>> 788b1ab1
 edition = "2021"
 description = "The core library for the metaboss cli."
 repository = "https://github.com/samuelvanderwaal/metaboss_lib"
